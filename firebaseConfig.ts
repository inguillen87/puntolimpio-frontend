// Import the functions you need from the SDKs you need
import { initializeApp } from "firebase/app";
import { initializeAppCheck, ReCaptchaV3Provider } from "firebase/app-check";
// FIX: Import initializeFirestore to allow passing configuration options
import { initializeFirestore } from "firebase/firestore";
import { getStorage } from "firebase/storage";
import { getAuth } from "firebase/auth";
import { getFunctions } from "firebase/functions";

// User-provided Firebase config
export const firebaseConfig = {
  apiKey: "AIzaSyDhvEuoA2qdnrF7TsmCLC3ewCv_tyaHLYU",
  authDomain: "punto-limpio-5a939.firebaseapp.com",
  projectId: "punto-limpio-5a939",
  storageBucket: "punto-limpio-5a939.appspot.com",
  messagingSenderId: "1085395296235",
  appId: "1:1085395296235:web:bc1f776549e16d0ee443ae",
  measurementId: "G-YB4S9KVSDN"
};


// Revisa si la configuración ha sido cambiada de los valores por defecto
export const isFirebaseConfigured = 
    firebaseConfig.apiKey &&
    !firebaseConfig.apiKey.startsWith("TU_");


let app = null;
let db = null;
let storage = null;
let auth = null;
let functions = null;

const APP_CHECK_SITE_KEY = import.meta.env.VITE_FIREBASE_APPCHECK_SITE_KEY;
const APP_CHECK_DEBUG_TOKEN = import.meta.env.VITE_FIREBASE_APPCHECK_DEBUG_TOKEN;
<<<<<<< HEAD

export const isAppCheckConfigured = Boolean(APP_CHECK_SITE_KEY);
=======
>>>>>>> d816fb2c

// Initialize Firebase only if the configuration has been changed from the default.
try {
    if (isFirebaseConfigured) {
        app = initializeApp(firebaseConfig);
        if (typeof window !== "undefined") {
            if (APP_CHECK_DEBUG_TOKEN) {
                (window as any).FIREBASE_APPCHECK_DEBUG_TOKEN = APP_CHECK_DEBUG_TOKEN;
            }

            if (APP_CHECK_SITE_KEY) {
                initializeAppCheck(app, {
                    provider: new ReCaptchaV3Provider(APP_CHECK_SITE_KEY),
                    isTokenAutoRefreshEnabled: true,
                });
            } else {
<<<<<<< HEAD
                console.error(
=======
                console.warn(
>>>>>>> d816fb2c
                    "Firebase App Check requiere una clave de sitio ReCAPTCHA v3 (VITE_FIREBASE_APPCHECK_SITE_KEY). Las Functions protegidas fallarán sin ella."
                );
            }
        }

        // 🔧 Clave: esta instancia soluciona el error de 'undefined'
        db = initializeFirestore(app, { ignoreUndefinedProperties: true });
        storage = getStorage(app);
        auth = getAuth(app);
<<<<<<< HEAD
        functions = isAppCheckConfigured ? getFunctions(app, "southamerica-east1") : null;
=======
        functions = getFunctions(app, "southamerica-east1");
>>>>>>> d816fb2c
    }
} catch (e) {
    console.error("Error al inicializar Firebase. Por favor, verifica tu configuración.", e);
}


if (!isFirebaseConfigured) {
    console.warn(`
      ********************************************************************************
      * ATENCIÓN: La configuración de Firebase no ha sido establecida.                *
      * La aplicación funcionará en "Modo Demo" usando el almacenamiento local.      *
      * Para habilitar la persistencia en la nube, edita el archivo 'firebaseConfig.ts'. *
      ********************************************************************************
    `);
}

// Exporta las instancias (pueden ser null si no está configurado)
export { db, storage, auth, functions };<|MERGE_RESOLUTION|>--- conflicted
+++ resolved
@@ -10,9 +10,9 @@
 // User-provided Firebase config
 export const firebaseConfig = {
   apiKey: "AIzaSyDhvEuoA2qdnrF7TsmCLC3ewCv_tyaHLYU",
-  authDomain: "punto-limpio-5a939.firebaseapp.com",
+  authDomain: "punto-limpio-5a939.firebasestorage.app",
   projectId: "punto-limpio-5a939",
-  storageBucket: "punto-limpio-5a939.appspot.com",
+  storageBucket: "punto-limpio-5a939.firebasestorage.app",
   messagingSenderId: "1085395296235",
   appId: "1:1085395296235:web:bc1f776549e16d0ee443ae",
   measurementId: "G-YB4S9KVSDN"
@@ -33,11 +33,8 @@
 
 const APP_CHECK_SITE_KEY = import.meta.env.VITE_FIREBASE_APPCHECK_SITE_KEY;
 const APP_CHECK_DEBUG_TOKEN = import.meta.env.VITE_FIREBASE_APPCHECK_DEBUG_TOKEN;
-<<<<<<< HEAD
 
 export const isAppCheckConfigured = Boolean(APP_CHECK_SITE_KEY);
-=======
->>>>>>> d816fb2c
 
 // Initialize Firebase only if the configuration has been changed from the default.
 try {
@@ -54,11 +51,7 @@
                     isTokenAutoRefreshEnabled: true,
                 });
             } else {
-<<<<<<< HEAD
                 console.error(
-=======
-                console.warn(
->>>>>>> d816fb2c
                     "Firebase App Check requiere una clave de sitio ReCAPTCHA v3 (VITE_FIREBASE_APPCHECK_SITE_KEY). Las Functions protegidas fallarán sin ella."
                 );
             }
@@ -68,11 +61,7 @@
         db = initializeFirestore(app, { ignoreUndefinedProperties: true });
         storage = getStorage(app);
         auth = getAuth(app);
-<<<<<<< HEAD
         functions = isAppCheckConfigured ? getFunctions(app, "southamerica-east1") : null;
-=======
-        functions = getFunctions(app, "southamerica-east1");
->>>>>>> d816fb2c
     }
 } catch (e) {
     console.error("Error al inicializar Firebase. Por favor, verifica tu configuración.", e);
